import * as bip38 from "bip38";
import * as wif from "wif";
import { BigNumber } from "bignumber.js";

import { ECPair, HDNode, TransactionBuilder, In } from "bitcoinjs-lib";
import bitcoinMessage from "bitcoinjs-message";

import { INetworkInfo } from "./Network";
import { Insight } from "./Insight";
import {
  buildSendToContractTransaction,
  buildPubKeyHashTransaction,
  IUTXO,
  IContractSendTXOptions,
  ISendTxOptions,
  buildCreateContractTransaction,
  IContractCreateTXOptions,
  estimatePubKeyHashTransactionMaxSend,
  estimateSendToContractTransactionMaxValue,
} from "./tx";

import { params, IScryptParams } from "./scrypt";
import { ISuite } from "mocha";

/**
 * The default relay fee rate (per byte) if network cannot estimate how much to use.
 *
 * This value will be used for testnet.
 */
const defaultTxFeePerByte = Math.ceil((2.222222 * 1e8) / 1024);

export class Wallet {
  public address: string;
  private insight: Insight;

  constructor(public keyPair: ECPair, public network: INetworkInfo) {
    this.address = this.keyPair.getAddress();
    this.insight = Insight.forNetwork(this.network);
  }

  public toWIF(): string {
    return this.keyPair.toWIF();
  }

  /**
   * Get basic information about the wallet address.
   */
  public async getInfo(): Promise<Insight.IGetInfo> {
    return this.insight.getInfo(this.address);
  }

  public async getUTXOs(): Promise<Insight.IUTXO[]> {
    return this.insight.listUTXOs(this.address);
  }

  /**
   * Get information about the balance history of an address
   */
  public async getBalanceHistory(): Promise<Insight.IBalanceHistory[]> {
    return this.insight.getAddressBalanceHistory(this.address);
  }

  public async getTokenBalanceHistory(
    token: string
  ): Promise<Insight.ITokenBalanceHistory[]> {
    return this.insight.getAddressTokenBalanceHistory(this.address, token);
  }

  /**
   * get transactions by wallet address
   * @param pageNum page number
   */
  public async getTransactions(
    pageNum?: number
  ): Promise<Insight.IRawTransactions> {
    return this.insight.getTransactions(this.address);
  }

  public async getTransactionInfo(
    id: string
  ): Promise<Insight.IRawTransactionInfo> {
    return this.insight.getTransactionInfo(id);
  }

  /**
   * bip38 encrypted wip
   * @param passphrase
   * @param params scryptParams
   */
  public toEncryptedPrivateKey(
    passphrase: string,
    scryptParams: IScryptParams = params.bip38
  ): string {
    const { privateKey, compressed } = wif.decode(this.toWIF());

    return bip38.encrypt(
      privateKey,
      compressed,
      passphrase,
      undefined,
      scryptParams
    );
  }

  /**
   * Generate and sign a payment transaction.
   *
   * @param to The receiving address
   * @param amount The amount to transfer (in satoshi)
   * @param opts
   *
   * @returns The raw transaction as hexadecimal string
   */
  public async generateTx(
    to: string,
    amount: number,
    opts: ISendTxOptions = {}
  ): Promise<string> {
    const utxos = await this.getBitcoinjsUTXOs();
    const infoRes = await this.insight.getBlockchainInfo();
    const feeRate = Math.ceil(infoRes.feeRate * 1e5);

    return buildPubKeyHashTransaction(utxos, this.keyPair, to, amount, feeRate);
  }

  /**
   * Estimate the maximum value that could be sent from this wallet address.
   *
   * @param to The receiving address
   * @param opts
   *
   * @returns satoshi
   */
  public async sendEstimateMaxValue(
    to: string,
    opts: ISendTxOptions = {}
  ): Promise<number> {
    const utxos = await this.getBitcoinjsUTXOs();

    const infoRes = await this.insight.getBlockchainInfo();
    const feeRate = Math.ceil(infoRes.feeRate * 1e5);

    return estimatePubKeyHashTransactionMaxSend(utxos, to, feeRate);
  }

  /**
   * Send payment to a receiving address. The transaction is signed locally
   * using the wallet's private key, and the raw transaction submitted to a
   * remote API (without revealing the wallet's secret).
   *
   * @param to The receiving address
   * @param amount The amount to transfer (in satoshi)
   * @param opts
   * @return The raw transaction as hexadecimal string
   */
  public async send(
    to: string,
    amount: number,
    opts: ISendTxOptions = {}
  ): Promise<Insight.ISendRawTxResult> {
    const rawtx = await this.generateTx(to, amount, opts);
    return this.sendRawTx(rawtx);
  }

  /**
   * Submit a signed raw transaction to the network.
   *
   * @param rawtx Hex encoded raw transaction data.
   */
  public async sendRawTx(rawtx: string): Promise<Insight.ISendRawTxResult> {
    return this.insight.sendRawTx(rawtx);
  }

  /**
   * Generate a raw a send-to-contract transaction that invokes a contract's method.
   *
   * @param contractAddress
   * @param encodedData
   * @param opts
   */
  public async generateContractSendTx(
    contractAddress: string,
    encodedData: string,
    opts: IContractSendTXOptions = {}
  ): Promise<string> {
    const utxos = await this.getBitcoinjsUTXOs();

    const infoRes = await this.insight.getBlockchainInfo();
    const feeRate = Math.ceil(infoRes.feeRate * 1e5);

    // TODO: estimate the precise gasLimit

    return await buildSendToContractTransaction(
      utxos,
      this.keyPair,
      contractAddress,
      encodedData,
      feeRate,
      opts,
      this.network
    );
  }

  /**
   * Query a contract's method. It returns the result and logs of a simulated
   * execution of the contract's code.
   *
   * @param contractAddress Address of the contract in hexadecimal
   * @param encodedData The ABI encoded method call, and parameter values.
   * @param opts
   */
  public async contractCall(
    contractAddress: string,
    encodedData: string,
    opts: IContractSendTXOptions = {}
  ): Promise<Insight.IContractCall> {
    return this.insight.contractCall(contractAddress, encodedData, opts);
  }

  /**
   * Create a send-to-contract transaction that invokes a contract's method.
   *
   * @param contractAddress Address of the contract in hexadecimal
   * @param encodedData The ABI encoded method call, and parameter values.
   * @param opts
   */
  public async contractSend(
    contractAddress: string,
    encodedData: string,
    opts: IContractSendTXOptions = {}
  ): Promise<Insight.ISendRawTxResult> {
    const rawTx = await this.generateContractSendTx(
      contractAddress,
      encodedData,
      opts
    );
    return this.sendRawTx(rawTx);
  }

  /**
   * Estimate the maximum value that could be sent to a contract, substracting the amount reserved for gas.
   *
   * @param contractAddress Address of the contract in hexadecimal
   * @param encodedData The ABI encoded method call, and parameter values.
   * @param opts
   *
   * @returns satoshi
   */
  public async contractSendEstimateMaxValue(
    contractAddress: string,
    encodedData: string,
    opts: IContractSendTXOptions = {}
  ): Promise<number> {
    const utxos = await this.getBitcoinjsUTXOs();

    const infoRes = await this.insight.getBlockchainInfo();
    const feeRate = Math.ceil(infoRes.feeRate * 1e5);

    // TODO: estimate the precise gasLimit

    return await estimateSendToContractTransactionMaxValue(
      utxos,
      this.keyPair,
      contractAddress,
      encodedData,
      feeRate,
      opts,
      this.network
    );
  }

  /**
   * Massage UTXOs returned by the Insight API to UTXO format accepted by the
   * underlying hydrajs-lib.
   */
  public async getBitcoinjsUTXOs(): Promise<IUTXO[]> {
    await new Promise((resolve) => setTimeout(resolve, 5000));
    const utxos = (await this.getUTXOs()).filter(
      (e) => e.confirmations >= 2000 || e.isStake == false
    );
    // FIXME: Generating another raw tx before the previous tx had be mined
    // could cause overlapping UXTOs to be used.

    // FIXME: make the two compatible...
    // massage UXTO to format accepted by bitcoinjs
    const bitcoinjsUTXOs: IUTXO[] = utxos.map((utxo) => ({
      ...utxo,
      pos: utxo.outputIndex,
      value: Number(utxo.value),
      hash: utxo.transactionId,
    }));

    return bitcoinjsUTXOs;
  }

  /**
   * The BIP32 HDNode, which may be used to derive new key pairs
   */
  public hdnode(): HDNode {
    const seed = this.keyPair.getPublicKeyBuffer();
    const hdnode = HDNode.fromSeedBuffer(seed, this.network)!;
    return hdnode;
  }

  /**
   * Use BIP32 to derive child wallets from the current wallet's keypair.
   * @param n The index of the child wallet to derive.
   */
  public deriveChildWallet(n = 0): Wallet {
    const childKeyPair = this.hdnode().deriveHardened(n).keyPair;
    return new Wallet(childKeyPair, this.network);
  }

  public async contractCreate(
    code: string,
    opts: IContractCreateTXOptions = {}
  ): Promise<Insight.ISendRawTxResult> {
    const rawTx = await this.generateCreateContractTx(code, opts);
    return this.sendRawTx(rawTx);
  }

  public async generateCreateContractTx(
    code: string,
    opts: IContractCreateTXOptions = {}
  ): Promise<string> {
    const utxos = await this.getBitcoinjsUTXOs();

    const infoRes = await this.insight.getBlockchainInfo();
    const feeRate = Math.ceil(infoRes.feeRate * 1e5);

    // TODO: estimate the precise gasLimit

    return await buildCreateContractTransaction(
      utxos,
      this.keyPair,
      code,
      feeRate,
      opts,
      this.network
    );
  }

  public async signMessage(msg: string): Promise<string> {
    const privateKey = this.keyPair.d.toBuffer(32);
    const signature = await bitcoinMessage.signAsync(
      msg,
      privateKey,
      this.keyPair.compressed,
      "\u0016HYDRA Signed Message:\n"
    );
    return signature.toString("base64");
  }

  public verifyMessage(
    msg: string,
    address: string,
    signature: string
  ): boolean {
    return bitcoinMessage.verify(
      msg,
      address,
      signature,
      "\u0016HYDRA Signed Message:\n"
    );
  }

  public async optimizeUTXOS(
    utxos: IUTXO[],
    keyPair: ECPair,
    feeRate: number
  ): Promise<{ hex: string; error: string }> {
    var tx = new TransactionBuilder(keyPair.network);
    var UTXO_MIN_VALUE = 100;
    var validUTXOs = filterUtxos(utxos);
    var fee: BigNumber;
<<<<<<< HEAD
=======
    var outputs: any;
>>>>>>> 78924324
    const from: string = this.address;

    if (validUTXOs.length == 0) {
      return {
        hex: "",
        error: "No UTXOs to optimize.",
      };
    }
    validUTXOs.sort((lhs: IUTXO, rhs: IUTXO): any => {
      return new BigNumber(lhs.value).minus(rhs.value);
    });

    function sumUTXOs(utxos: Array<IUTXO>) {
      let sum = new BigNumber(0);
      for (let utxo of utxos) {
        sum = sum.plus(utxo.value);
      }
      return sum;
    }
    let balance = sumUTXOs(validUTXOs);

    if (balance.lte(new BigNumber(UTXO_MIN_VALUE).times(1e8))) {
      return {
        hex: "",
        error: "Not enough balance for minimum UTXO.",
      };
    }

<<<<<<< HEAD
    // Calculate fee with the current inputs and outputs
    fee = calculateFee(validUTXOs, 1, feeRate, keyPair);
=======
    function selectUTXOs(
      utxos: Array<IUTXO>,
      value: number,
      bytefee: number,
      outputs = 101
    ) {
      var totalValue = new BigNumber(0);
      var selected = [];
      for (let utxo of utxos) {
        totalValue = totalValue.plus(utxo.value);
        selected.push(utxo);
        var txsize = selected.length * 102 + outputs * 31 + 10;
        if (totalValue.gt(txsize * bytefee + value)) {
          break;
        }
      }
      return selected;
    }

    let totalOutputs: any = balance.dividedToIntegerBy(
      new BigNumber(UTXO_MIN_VALUE).times(1e8)
    );

    if (totalOutputs > 100) {
      // If more than 100 => therefore the balance is over 10000 => 100 outputs with 100 and 1 with the change
      outputs = 101;
      validUTXOs = selectUTXOs(
        validUTXOs,
        feeRate,
        new BigNumber(UTXO_MIN_VALUE).times(1e8).times(100).toNumber(),
        outputs
      );

      balance = sumUTXOs(validUTXOs);
    } else {
      outputs = totalOutputs;
    }
    var value = new BigNumber(UTXO_MIN_VALUE).times(1e8).times(outputs);
    // Calculate fee with the current inputs and outputs
    fee = calculateFee(validUTXOs, outputs, feeRate, keyPair);
>>>>>>> 78924324

    if (fee.gt(balance)) {
      return {
        hex: "",
        error: "Not enough balance to pay fee.",
      };
    }

<<<<<<< HEAD
    if (balance.lt(new BigNumber(UTXO_MIN_VALUE).times(1e8))) {
=======
    if (balance.minus(fee).lt(value)) {
      outputs -= 1;
      value = value.minus(new BigNumber(UTXO_MIN_VALUE).times(1e8));
    }
    if (value.lt(new BigNumber(UTXO_MIN_VALUE).times(1e8))) {
>>>>>>> 78924324
      return {
        hex: "",
        error: "No enough balance for minimum UTXO.",
      };
    }
    // Add the inputs
    for (var i = 0; i < validUTXOs.length; i++) {
      tx.addInput(validUTXOs[i].hash, validUTXOs[i].outputIndex);
    }

<<<<<<< HEAD
    tx.addOutput(from, balance.minus(fee).toNumber());
=======
    tx.addOutput(
      from,
      balance
        .minus(fee)
        .minus(new BigNumber(outputs - 1).times(UTXO_MIN_VALUE).times(1e8))
        .toNumber()
    );
    for (var i = 0; i < outputs - 1; i++) {
      tx.addOutput(from, new BigNumber(UTXO_MIN_VALUE).times(1e8).toNumber());
    }
>>>>>>> 78924324

    // Sign the inputs
    for (var i = 0; i < validUTXOs.length; i++) {
      tx.sign(i, keyPair);
    }

    function calculateFee(
      inputs: IUTXO[],
      outputs: any,
      feeRate: any,
      keyPair: ECPair
    ) {
      var tx = new TransactionBuilder(keyPair.getNetwork());

      for (var i = 0; i < inputs.length; i++) {
        ///adds the inputs to the tx
        tx.addInput(inputs[i].hash, inputs[i].outputIndex);
      }
      for (var i = 0; i <= outputs; i++) {
        tx.addOutput(from, new BigNumber(UTXO_MIN_VALUE).times(1e8).toNumber());
      }
      // Sign the inputs
      for (var i = 0; i < inputs.length; i++) {
        tx.sign(i, keyPair);
      }

      return new BigNumber(tx.build().toHex().length).times(feeRate);
    }
    function filterUtxos(utxos: Array<IUTXO>) {
      return utxos.filter((utxo: any) => {
        const value = new BigNumber(utxo.value);
<<<<<<< HEAD
        if (
          value.gt(new BigNumber(25).times(1e6)) &&
          value.lt(new BigNumber(UTXO_MIN_VALUE).times(1e8))
        ) {
          return true;
=======
        if (value.gt(new BigNumber(4).times(1e6))) {
          if (!value.eq(new BigNumber(UTXO_MIN_VALUE).times(1e8))) {
            return true;
          }
>>>>>>> 78924324
        }
        return false;
      });
    }
    return {
      hex: tx.build().toHex(),
      error: "",
    };
  }

  public async optimizeWalletUTXOS(): Promise<
    Insight.ISendRawTxResult | string
  > {
    const utxos: IUTXO[] = await this.getBitcoinjsUTXOs();
    const infoRes: any = await this.insight.getBlockchainInfo();
    const feeRate: number = Math.ceil(infoRes.feeRate * 1e5);
    let txResponse: { hex: string; error: string } = await this.optimizeUTXOS(
      utxos,
      this.keyPair,
      feeRate
    );
    return txResponse.hex !== ""
      ? await this.sendRawTx(txResponse.hex)
      : txResponse.error;
  }
}

// TODO
// hrc20 lookup
// estimateCall<|MERGE_RESOLUTION|>--- conflicted
+++ resolved
@@ -373,10 +373,6 @@
     var UTXO_MIN_VALUE = 100;
     var validUTXOs = filterUtxos(utxos);
     var fee: BigNumber;
-<<<<<<< HEAD
-=======
-    var outputs: any;
->>>>>>> 78924324
     const from: string = this.address;
 
     if (validUTXOs.length == 0) {
@@ -405,51 +401,9 @@
       };
     }
 
-<<<<<<< HEAD
+
     // Calculate fee with the current inputs and outputs
     fee = calculateFee(validUTXOs, 1, feeRate, keyPair);
-=======
-    function selectUTXOs(
-      utxos: Array<IUTXO>,
-      value: number,
-      bytefee: number,
-      outputs = 101
-    ) {
-      var totalValue = new BigNumber(0);
-      var selected = [];
-      for (let utxo of utxos) {
-        totalValue = totalValue.plus(utxo.value);
-        selected.push(utxo);
-        var txsize = selected.length * 102 + outputs * 31 + 10;
-        if (totalValue.gt(txsize * bytefee + value)) {
-          break;
-        }
-      }
-      return selected;
-    }
-
-    let totalOutputs: any = balance.dividedToIntegerBy(
-      new BigNumber(UTXO_MIN_VALUE).times(1e8)
-    );
-
-    if (totalOutputs > 100) {
-      // If more than 100 => therefore the balance is over 10000 => 100 outputs with 100 and 1 with the change
-      outputs = 101;
-      validUTXOs = selectUTXOs(
-        validUTXOs,
-        feeRate,
-        new BigNumber(UTXO_MIN_VALUE).times(1e8).times(100).toNumber(),
-        outputs
-      );
-
-      balance = sumUTXOs(validUTXOs);
-    } else {
-      outputs = totalOutputs;
-    }
-    var value = new BigNumber(UTXO_MIN_VALUE).times(1e8).times(outputs);
-    // Calculate fee with the current inputs and outputs
-    fee = calculateFee(validUTXOs, outputs, feeRate, keyPair);
->>>>>>> 78924324
 
     if (fee.gt(balance)) {
       return {
@@ -458,15 +412,8 @@
       };
     }
 
-<<<<<<< HEAD
+
     if (balance.lt(new BigNumber(UTXO_MIN_VALUE).times(1e8))) {
-=======
-    if (balance.minus(fee).lt(value)) {
-      outputs -= 1;
-      value = value.minus(new BigNumber(UTXO_MIN_VALUE).times(1e8));
-    }
-    if (value.lt(new BigNumber(UTXO_MIN_VALUE).times(1e8))) {
->>>>>>> 78924324
       return {
         hex: "",
         error: "No enough balance for minimum UTXO.",
@@ -477,20 +424,8 @@
       tx.addInput(validUTXOs[i].hash, validUTXOs[i].outputIndex);
     }
 
-<<<<<<< HEAD
+
     tx.addOutput(from, balance.minus(fee).toNumber());
-=======
-    tx.addOutput(
-      from,
-      balance
-        .minus(fee)
-        .minus(new BigNumber(outputs - 1).times(UTXO_MIN_VALUE).times(1e8))
-        .toNumber()
-    );
-    for (var i = 0; i < outputs - 1; i++) {
-      tx.addOutput(from, new BigNumber(UTXO_MIN_VALUE).times(1e8).toNumber());
-    }
->>>>>>> 78924324
 
     // Sign the inputs
     for (var i = 0; i < validUTXOs.length; i++) {
@@ -522,18 +457,13 @@
     function filterUtxos(utxos: Array<IUTXO>) {
       return utxos.filter((utxo: any) => {
         const value = new BigNumber(utxo.value);
-<<<<<<< HEAD
+
         if (
           value.gt(new BigNumber(25).times(1e6)) &&
           value.lt(new BigNumber(UTXO_MIN_VALUE).times(1e8))
         ) {
           return true;
-=======
-        if (value.gt(new BigNumber(4).times(1e6))) {
-          if (!value.eq(new BigNumber(UTXO_MIN_VALUE).times(1e8))) {
-            return true;
-          }
->>>>>>> 78924324
+
         }
         return false;
       });
